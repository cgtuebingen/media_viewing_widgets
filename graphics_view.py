--- conflicted
+++ resolved
@@ -7,10 +7,6 @@
 class GraphicsView(QGraphicsView):
 
     def __init__(self, *args):
-        """Initialization of the GraphicsView
-        :param args: /
-        :type args: /
-        """
         super(GraphicsView, self).__init__(*args)
         self.setBackgroundBrush(QBrush(QColor("r")))
         self.setTransformationAnchor(QGraphicsView.ViewportAnchor.NoAnchor)
@@ -22,49 +18,20 @@
 
         self._pan_start = None
         self._panning: bool = False
-<<<<<<< HEAD
-
-    def loadfile(self):
-        """Loads a new file
-        :return:
-        """
-        filepath = QFileDialog().getOpenFileName()[0]
-        self.children()[3].load_new_image(filepath=filepath)
-        self.fitInView()
-=======
->>>>>>> a65c3c6f
 
     def fitInView(self, *__args):
-        """Resets the view to the original size and resets the slide level
-        :param __args: /
-        :type __args: /
-        :return: /
-        """
         if self.scene():
-            self.children()[3].refactor_image()  # resets the slide level
-            self.children()[3].set_image()  # necessary after resetting the slide level
+            self.children()[3].refactor_image()
+            self.children()[3].set_image()
             super(GraphicsView, self).fitInView(self.scene().itemsBoundingRect(), Qt.AspectRatioMode.KeepAspectRatio)
 
     def resizeEvent(self, event: QResizeEvent):
-        """Calls fitInView after resizing the window
-        :param event: event to initialize the function
-        :type event: QResizeEvent
-        :return: /
-        """
         if self.scene():
             self.fitInView(self.scene().itemsBoundingRect(), Qt.AspectRatioMode.KeepAspectRatio)
             self.children()[3].resize_view()
 
     def wheelEvent(self, event: QWheelEvent):
-<<<<<<< HEAD
-        """Scales the image and moves into the mouse position
-        :param event: event to initialize the function
-        :type event: QWheelEvent
-        :return: /
-        """
-=======
         """scales the image and moves into the mouse position"""
->>>>>>> a65c3c6f
         old_pos = self.mapToScene(event.pos())
         scale_factor = 1.2 if event.angleDelta().y() > 0 else 1 / 1.2
         self.scale(scale_factor, scale_factor)
@@ -74,32 +41,17 @@
         super(GraphicsView, self).wheelEvent(event)
 
     def mousePressEvent(self, event: QMouseEvent):
-        """Enables panning of the image
-        :param event: event to initialize the function
-        :type event: QMouseEvent
-        :return: /
-        """
         if event.button() == Qt.MouseButton.LeftButton:
             self._panning = True
             self._pan_start = self.mapToScene(event.pos())
         super(GraphicsView, self).mousePressEvent(event)
 
     def mouseReleaseEvent(self, event: QMouseEvent):
-        """Disables panning of the image
-        :param event: event to initialize the function
-        :type event: QMouseEvent
-        :return: /
-        """
         if event.button() == Qt.MouseButton.LeftButton:
             self._panning = False
         super(GraphicsView, self).mouseReleaseEvent(event)
 
     def mouseMoveEvent(self, event: QMouseEvent):
-        """Realizes panning, if activated
-        :param event: event to initialize the function
-        :type event: QMouseEvent
-        :return: /
-        """
         if self._panning:
             new_pos = self.mapToScene(event.pos())
             move = new_pos - self._pan_start
@@ -107,11 +59,10 @@
             self._pan_start = self.mapToScene(event.pos())
         super(GraphicsView, self).mouseMoveEvent(event)
 
-    def keyPressEvent(self, event: QKeyEvent):
-        """Calls loadimage if key "l" is pressed
-        :param event: event to initialize the function
-        :type event: QMouseEvent
-        :return: /
-        """
+    def keyPressEvent(self, event):
         if event.key() == Qt.Key_L:
-            self.loadfile()
+            filepath = QFileDialog().getOpenFileName()[0]
+            self.scene().items()[1].load_new_image(filepath=filepath)
+            self.fitInView()
+        if event.key() == Qt.Key_F:
+            self.fitInView()