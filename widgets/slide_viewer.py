import concurrent.futures as mp
from PIL.ImageQt import ImageQt
from PySide6.QtCore import QPointF, Signal, QPoint, QRectF, Slot, QThread, QThreadPool
from PySide6.QtGui import QPainter, Qt, QPixmap, QResizeEvent, QWheelEvent, QMouseEvent, QImage
from PySide6.QtWidgets import *
import numpy as np
import os
import sys
from PIL import Image
import time
from scipy.ndimage import shift
from qimage2ndarray import recarray_view, rgb_view, alpha_view

if sys.platform.startswith("win"):
    openslide_path = os.path.abspath("../openslide/bin")
    os.add_dll_directory(openslide_path)
from openslide import OpenSlide


class SlideView(QGraphicsView):
    sendPixmap = Signal(QGraphicsPixmapItem)
    pixmapFinished = Signal()

    def __init__(self, *args):
        super().__init__(*args)
        self.setHorizontalScrollBarPolicy(Qt.ScrollBarPolicy.ScrollBarAlwaysOff)
        self.setVerticalScrollBarPolicy(Qt.ScrollBarPolicy.ScrollBarAlwaysOff)
        self.setViewportUpdateMode(QGraphicsView.ViewportUpdateMode.BoundingRectViewportUpdate)

        # Boolean that enables and disables annotations
        self.annotationMode = False

        # The slide and the path to it
        self.slide: OpenSlide = None
        self.filepath = None

        # The width of the viewport and the current mouse position
        self.width = self.frameRect().width()
        self.height = self.frameRect().height()
        self.mouse_pos: QPointF = QPointF()

        # Boolean for panning and the starting position of the pan
        self.panning: bool = False
        self.pan_start: QPointF = QPointF()

        # Logic for zooming
        self.cur_downsample: float = 0.0  # Overall zoom
        self.max_downsample: float = 0.0  # The largest zoom out possible
        self.cur_level_zoom: float = 0.0  # relative zoom of the current level
        self.level_downsamples = {}  # Lowest zoom for all levels
        self.cur_level = 0  # Current level for the zoom

        # Display logic
        self.fused_image = Image.Image()  # Image that displays the image
        self.pixmap = QPixmap()  # Pixmap that displays the image
        # self.painter = QPainter(self.fused_image)  # Painter that draws the pixmap
        self.pixmap_item = QGraphicsPixmapItem()  # "Container" of the pixmap
        self.anchor_point = QPoint()  # Synchronous anchorpoint of the image
        self.pixmap_compensation = QPointF()
        self.image_patches = {}  # Storage of previously created patches of the image

        # Threading logic
        self.max_threads = 16  # os.cpu_count()
        self.sqrt_thread_count = int(np.sqrt(self.max_threads))
        self.threads_finished = []

        self.pixmapFinished.connect(self.set_pixmap)

        # Boolean that is set to true if there is a level crossing (or all patches have to be reloaded)
        self.zoomed = True
        self.updating = False
        self.debug_counter = 0

    def load_slide(self, filepath: str, width: int = None, height: int = None):
        """
        Loads the currently selected slide and sets up all other parameters needed to display the image.
        :param filepath: path of the _slide data. The data type is based on the OpenSlide library and can handle:
                         Aperio (.svs, .tif), Hamamatsu (.vms, .vmu, .ndpi), Leica (.scn), MIRAX (.mrxs),
                         Philips (.tiff), Sakura (.svslide), Trestle (.tif), Ventana (.bif, .tif),
                         Generic tiled TIFF (.tif) (see https://openslide.org)
        :type filepath: str
        :param width: width of the GraphicsView
        :type width: int
        :param height: height of the GraphicView
        :type height: int
        :return: /
        """
        # TODO: Temporary solution for saving the zoom and movement of the current wsi slide.
        #  This will not save the zoom if the user switches to any other whole slide image.
        if self.filepath and self.filepath == filepath:
            self.update_pixmap()
            self.sendPixmap.emit(self.pixmap_item)
            return

        self.slide = OpenSlide(filepath)
        self.filepath = filepath
        self.mouse_pos = QPointF(0, 0)

        if not width or not height:
            self.width = self.frameRect().width()
            self.height = self.frameRect().height()

        bottom_right = QPointF(self.width * 4, self.height * 4)
        scene_rect = QRectF(self.mouse_pos, bottom_right)

        self.setSceneRect(scene_rect)

        self.fused_image = Image.new('RGBA', (self.width * 4, self.height * 4))
        self.pixmap = QPixmap(self.width * 4, self.height * 4)
        self.pixmap_item.setPixmap(self.pixmap)
        self.pixmap_item.setShapeMode(QGraphicsPixmapItem.ShapeMode.BoundingRectShape)

        self.level_downsamples = [self.slide.level_downsamples[level] for level in range(self.slide.level_count)]

        self.max_downsample = self.cur_downsample = max(self.slide.level_dimensions[0][0] / self.width,
                                                        self.slide.level_dimensions[0][1] / self.height)
        self.cur_level = self.slide.get_best_level_for_downsample(self.max_downsample)
        self.cur_level_zoom = self.cur_downsample / self.level_downsamples[self.cur_level]

        self.pixmap_item.setPos(-self.width / self.cur_level_zoom, -self.height / self.cur_level_zoom)
        self.pixmap_item.setScale(1 / self.cur_level_zoom)

        self.anchor_point = QPoint(0, 0)

<<<<<<< HEAD
        self.image_patches = [QPixmap(self.width, self.height) for _ in range(self.max_threads)]
        self.image_patches = np.array(self.image_patches)
=======
        self.image_patches = {i: QPixmap(self.width, self.height) for i in range(self.sqrt_thread_count**2)}
        self.image_patches = np.array(list(self.image_patches.values()))
>>>>>>> e7f169da
        self.image_patches = self.image_patches.reshape([self.sqrt_thread_count, self.sqrt_thread_count])

        self.zoomed = True

        self.update_pixmap()
        self.sendPixmap.emit(self.pixmap_item)

    def update_pixmap(self):
        """
        This method updated the pixmap.
        It should only be called when the pixmap is moved or zoomed.
        :return: /
        """
        self.width = self.frameRect().width()
        self.height = self.frameRect().height()

        patch_width_pix = int(self.width)
        patch_height_pix = int(self.height)
        patch_width_slide = int(self.get_cur_patch_width())
        patch_height_slide = int(self.get_cur_patch_height())

        if not self.updating:
            new_patches = self.check_for_new_patches()

            offset_anchor_point = self.anchor_point - QPoint(patch_width_slide, patch_height_slide)

            if any(new_patches):
                self.updating = True
                self.fused_image = Image.new('RGBA', (self.width * 4, self.height * 4))

                image_thread = ImageBlockWrapper(offset_anchor_point, patch_width_pix,
                                                 patch_height_pix, patch_width_slide, patch_height_slide,
                                                 self.sqrt_thread_count, new_patches, self, self.max_threads,
                                                 self.slide,
                                                 self.cur_level, self.image_patches, self.fused_image)
                image_thread.finished.connect(self.set_pixmap)
                image_thread.start()

    def check_for_new_patches(self) -> list[bool]:
        """
        This method checks if new patches need to be loaded
        :return: A list of booleans
        """
        if self.zoomed:
            self.zoomed = False
            return [True for _ in range(self.max_threads)]

        else:
            grid_width = self.get_cur_patch_width()
            grid_height = self.get_cur_patch_height()

            int_mouse_pos = self.mouse_pos.toPoint()

            new_patches = [False for _ in range(self.max_threads)]

            while int_mouse_pos.x() > self.anchor_point.x() + grid_width:
                new_patches[3] = True
                new_patches[7] = True
                new_patches[11] = True
                new_patches[15] = True
                self.image_patches = self.efficient_roll(self.image_patches, -1, axis=0)
                self.anchor_point += QPoint(grid_width, 0)
                self.pixmap_compensation.setX(self.pixmap_compensation.x() + self.get_cur_zoomed_patch_width())

            while int_mouse_pos.x() < self.anchor_point.x():
                new_patches[0] = True
                new_patches[4] = True
                new_patches[8] = True
                new_patches[12] = True
                self.image_patches = self.efficient_roll(self.image_patches, 1, axis=0)
                self.anchor_point -= QPoint(grid_width, 0)
                self.pixmap_compensation.setX(self.pixmap_compensation.x() - self.get_cur_zoomed_patch_width())

            while int_mouse_pos.y() > self.anchor_point.y() + grid_height:
                new_patches[12] = True
                new_patches[13] = True
                new_patches[14] = True
                new_patches[15] = True
                self.image_patches = self.efficient_roll(self.image_patches, -1, axis=1)
                self.anchor_point += QPoint(0, grid_height)
                self.pixmap_compensation.setY(self.pixmap_compensation.y() + self.get_cur_zoomed_patch_height())

            while int_mouse_pos.y() < self.anchor_point.y():
                new_patches[0] = True
                new_patches[1] = True
                new_patches[2] = True
                new_patches[3] = True
                self.image_patches = self.efficient_roll(self.image_patches, 1, axis=1)
                self.anchor_point -= QPoint(0, grid_height)
                self.pixmap_compensation.setY(self.pixmap_compensation.y() - self.get_cur_zoomed_patch_height())

        return new_patches

    @staticmethod
    def efficient_roll(arr, direction, axis):
        width, height = arr.shape[:2]
        if axis == 0:
            if direction == -1:
                return np.concatenate((arr[1:width], arr[0:1]), axis=0)
            if direction == 1:
                return np.concatenate((arr[width - 1:width], arr[:width - 1]), axis=0)
        if axis == 1:
            if direction == -1:
                return np.concatenate((arr[:, 1:height], arr[:, 0:1]), axis=1)
            if direction == 1:
                debug = np.concatenate((arr[:, height - 1:height], arr[:, :height - 1]), axis=1)
                return debug
        return Exception(f'An incorrect axis: {axis} or an incorrect direction: {direction} was chosen!')

    def setAnnotationMode(self, b: bool):
        self.annotationMode = b

    def resizeEvent(self, event: QResizeEvent) -> None:
        """
        Updates the pixmap of the widget is resized
        :param event: event to initialize the function
        :return: /
        """
        if self.slide:
            self.zoomed = True
            self.update_pixmap()

    @Slot(QWheelEvent)
    def wheelEvent(self, event: QWheelEvent):
        """
        Scales the image and moves into the mouse position
        :param event: event to initialize the function
        :type event: QWheelEvent
        :return: /
        """
        old_downsample = self.cur_downsample

        old_mouse = self.get_mouse_vp(event)
        mouse_vp = event.position()

        scale_factor = 1.1 if event.angleDelta().y() <= 0 else 1 / 1.1
        new_downsample = min(max(self.cur_downsample * scale_factor, 0.3), self.max_downsample)

        if new_downsample == old_downsample:
            return

        if self.cur_level != self.slide.get_best_level_for_downsample(new_downsample):
            self.zoomed = True

        self.cur_downsample = new_downsample
        self.cur_level = self.slide.get_best_level_for_downsample(self.cur_downsample)
        self.cur_level_zoom = self.cur_downsample / self.level_downsamples[self.cur_level]

        self.mouse_pos += mouse_vp * old_downsample * (1 - scale_factor)

        self.pixmap_item.setScale(1 / self.cur_level_zoom)

        if self.zoomed:
            # TODO: This is still dependent on calling the mouse pos twice. This could be fixed by directly calculating
            #  the necessary vector. But I do not know how to calculate this vector.
            self.anchor_point = self.mouse_pos.toPoint()
            self.pixmap_item.setPos(-self.width / self.cur_level_zoom, -self.height / self.cur_level_zoom)
            old_mouse = self.get_mouse_vp(event)
            self.pixmap_item.setScale(1 / self.cur_level_zoom)
            new_mouse = self.get_mouse_vp(event)
            pix_move = (new_mouse - old_mouse) / self.cur_level_zoom
            self.pixmap_item.moveBy(pix_move.x(),
                                    pix_move.y())
        else:
            self.pixmap_item.setScale(1 / self.cur_level_zoom)

            pix_move = old_mouse * (1 - scale_factor) / self.cur_level_zoom

            self.pixmap_item.moveBy(-pix_move.x(),
                                    -pix_move.y())

        self.update_pixmap()

    @Slot(QMouseEvent)
    def mousePressEvent(self, event: QMouseEvent):
        """
        Enables panning of the image
        :param event: event to initialize the function
        :type event: QMouseEvent
        :return: /
        """
        if event.button() == Qt.MouseButton.LeftButton and not self.annotationMode:
            self.panning = True
            self.pan_start = self.mapToScene(event.pos())
        super(QGraphicsView, self).mousePressEvent(event)

    @Slot(QMouseEvent)
    def mouseReleaseEvent(self, event: QMouseEvent):
        """
        Disables panning of the image
        :param event: event to initialize the function
        :type event: QMouseEvent
        :return: /
        """
        if event.button() == Qt.MouseButton.LeftButton and not self.annotationMode:
            self.panning = False
        super(QGraphicsView, self).mouseReleaseEvent(event)

    @Slot(QMouseEvent)
    def mouseMoveEvent(self, event: QMouseEvent):
        """
        Realizes panning, if activated
        :param event: event to initialize the function
        :type event: QMouseEvent
        :return: /
        """
        if self.panning and not self.annotationMode:
            new_pos = self.mapToScene(event.pos())
            move = self.pan_start - new_pos
            self.pixmap_item.moveBy(-move.x(), -move.y())
            self.pan_start = new_pos

            move = QPointF(move.x() * self.cur_downsample,
                           move.y() * self.cur_downsample)
            self.mouse_pos += move
            self.update_pixmap()
        super(QGraphicsView, self).mouseMoveEvent(event)

    def get_cur_zoomed_patch_width(self):
        """
        Utility method to calculate the current width of a patch relative to the zoom
        :return: zoomed patch width
        """
        return self.width / self.cur_level_zoom

    def get_cur_zoomed_patch_height(self):
        """
        Utility method to calculate the current height of a patch relative to the zoom
        :return: zoomed patch height
        """
        return self.height / self.cur_level_zoom

    def get_cur_patch_width(self):
        """
        Utility method to calculate the current width of a patch given by the current level
        :return: zoomed patch width
        """
        return int(self.width * self.level_downsamples[self.cur_level])

    def get_cur_patch_height(self):
        """
        Utility method to calculate the current height of a patch given by the current level
        :return: zoomed patch height
        """
        return int(self.height * self.level_downsamples[self.cur_level])

    def get_mouse_vp(self, event):
        """
        This method calculates the mouse position in the viewport relative to the position of the QPixmapItem during an
        event
        :return: mouse pos in viewport during event
        """
        top_left = - self.pixmap_item.pos()
        mouse_pos = event.position()
        return (top_left + mouse_pos) * self.cur_level_zoom

    @Slot(QPixmap)
    def set_pixmap(self, result):
        self.pixmap_item.setPixmap(result)
        self.pixmap_item.moveBy(self.pixmap_compensation.x(), self.pixmap_compensation.y())
        self.pixmap_compensation = QPointF(0, 0)
        self.updating = False


class ImageBlockWrapper(QThread):
    finished = Signal(QPixmap)

    def __init__(self, offset_anchor_point, block_width, block_height,
                 block_width_slide, block_height_slide, sqrt_threads, generate_new, parent, max_threads, slide,
                 cur_level, image_patches, fused_image):
        super().__init__(parent)
        self.offset_anchor_point = offset_anchor_point
        self.block_width = block_width
        self.block_height = block_height
        self.block_width_slide = block_width_slide
        self.block_height_slide = block_height_slide
        self.sqrt_threads = sqrt_threads
        self.generate_new = generate_new
        self.max_threads = max_threads
        self.slide = slide
        self.cur_level = cur_level
        self.image_patches = image_patches
        self.fused_image = fused_image

    def run(self):
        thread_list = [ImageBlockWorker(i, self.offset_anchor_point, self.block_width,
                                        self.block_height, self.block_width_slide, self.block_height_slide,
                                        self.sqrt_threads, self.generate_new[i], self.slide, self.cur_level,
                                        self.image_patches, self.fused_image) for i in
                       range(self.max_threads)]
        [thread.start() for thread in thread_list]
        [thread.wait() for thread in thread_list]

        pixmap = QPixmap.fromImage(ImageQt(self.fused_image))
        self.finished.emit(pixmap)


class ImageBlockWorker(QThread):
    finished = Signal(QPainter)

    def __init__(self, block_index, offset_anchor_point, block_width, block_height,
                 block_width_slide, block_height_slide, sqrt_threads, generate_new, slide, cur_level, image_patches,
                 fused_image):
        super().__init__()
        self.block_index = block_index
        self.offset_anchor_point = offset_anchor_point
        self.block_width = block_width
        self.block_height = block_height
        self.block_width_slide = block_width_slide
        self.block_height_slide = block_height_slide
        self.sqrt_threads = sqrt_threads
        self.generate_new = generate_new
        self.slide = slide
        self.cur_level = cur_level
        self.image_patches = image_patches
        self.fused_image = fused_image

    def run(self):
        self.process_image_block(self.block_index, self.offset_anchor_point, self.block_width,
                                 self.block_height, self.block_width_slide, self.block_height_slide,
                                 self.sqrt_threads, self.generate_new)

    def process_image_block(self, block_index: int, offset_anchor_point: QPointF, block_width: int, block_height: int,
                            block_width_slide: int, block_height_slide: int, sqrt_threads: int, generate_new: bool):
        """
        This method processes each block of the image.
        The number of blocks is determined by the max number of threads.

        :param block_index: The index of the block processed by the thread
        :param offset_anchor_point: The offset anchor point gives the upper left corner of the pixmap
        :param block_width: Describes the width of the current block in viewport coordinates
        :param block_height: Describes the height of the current block in viewport coordinates
        :param block_width_slide: Describes the width of the current block in slide coordinates
        :param block_height_slide: Describes the height of the current block in slide coordinates
        :param sqrt_threads: The square root of max threads, since the image is a rectangle
        :param generate_new: This is a boolean that checks if the current patch should be newly generated
        :return: /
        """
        idx_width = block_index % sqrt_threads
        idx_height = block_index // sqrt_threads

        block_location = (
            idx_width * block_width_slide,
            idx_height * block_height_slide
        )

        if generate_new:
            image = self.slide.read_region(
                (int(offset_anchor_point.x() + block_location[0]), int(offset_anchor_point.y() + block_location[1])),
                self.cur_level,
                (block_width, block_height)
            )

            self.image_patches[idx_width, idx_height] = image

        self.fused_image.paste(self.image_patches[idx_width, idx_height],
                               (idx_width * block_width, idx_height * block_height))<|MERGE_RESOLUTION|>--- conflicted
+++ resolved
@@ -69,6 +69,7 @@
         # Boolean that is set to true if there is a level crossing (or all patches have to be reloaded)
         self.zoomed = True
         self.updating = False
+        self.zoom_finished = True
         self.debug_counter = 0
 
     def load_slide(self, filepath: str, width: int = None, height: int = None):
@@ -122,13 +123,8 @@
 
         self.anchor_point = QPoint(0, 0)
 
-<<<<<<< HEAD
         self.image_patches = [QPixmap(self.width, self.height) for _ in range(self.max_threads)]
         self.image_patches = np.array(self.image_patches)
-=======
-        self.image_patches = {i: QPixmap(self.width, self.height) for i in range(self.sqrt_thread_count**2)}
-        self.image_patches = np.array(list(self.image_patches.values()))
->>>>>>> e7f169da
         self.image_patches = self.image_patches.reshape([self.sqrt_thread_count, self.sqrt_thread_count])
 
         self.zoomed = True
@@ -259,6 +255,9 @@
         :type event: QWheelEvent
         :return: /
         """
+        if not self.zoom_finished:
+            return
+
         old_downsample = self.cur_downsample
 
         old_mouse = self.get_mouse_vp(event)
@@ -274,8 +273,8 @@
             self.zoomed = True
 
         self.cur_downsample = new_downsample
-        self.cur_level = self.slide.get_best_level_for_downsample(self.cur_downsample)
         self.cur_level_zoom = self.cur_downsample / self.level_downsamples[self.cur_level]
+        old_level_zoom = self.cur_level_zoom
 
         self.mouse_pos += mouse_vp * old_downsample * (1 - scale_factor)
 
@@ -284,21 +283,25 @@
         if self.zoomed:
             # TODO: This is still dependent on calling the mouse pos twice. This could be fixed by directly calculating
             #  the necessary vector. But I do not know how to calculate this vector.
+            self.cur_level = self.slide.get_best_level_for_downsample(self.cur_downsample)
+            self.cur_level_zoom = self.cur_downsample / self.level_downsamples[self.cur_level]
             self.anchor_point = self.mouse_pos.toPoint()
-            self.pixmap_item.setPos(-self.width / self.cur_level_zoom, -self.height / self.cur_level_zoom)
-            old_mouse = self.get_mouse_vp(event)
-            self.pixmap_item.setScale(1 / self.cur_level_zoom)
+            tmp_pos = self.pixmap_item.pos()
+            self.pixmap_compensation += QPointF(-tmp_pos.x()-self.width / self.cur_level_zoom, -tmp_pos.y()-self.height / self.cur_level_zoom)
+            older_mouse = self.get_mouse_vp(event)
             new_mouse = self.get_mouse_vp(event)
-            pix_move = (new_mouse - old_mouse) / self.cur_level_zoom
-            self.pixmap_item.moveBy(pix_move.x(),
-                                    pix_move.y())
+            pix_move = (new_mouse - older_mouse) / self.cur_level_zoom
+            self.pixmap_compensation += pix_move
+            pix_move = old_mouse * (1 - scale_factor) / old_level_zoom
+
+            self.pixmap_item.moveBy(-pix_move.x(), -pix_move.y())
+            self.pixmap_compensation += pix_move
+            self.zoom_finished = False
+
         else:
-            self.pixmap_item.setScale(1 / self.cur_level_zoom)
-
-            pix_move = old_mouse * (1 - scale_factor) / self.cur_level_zoom
-
-            self.pixmap_item.moveBy(-pix_move.x(),
-                                    -pix_move.y())
+            pix_move = old_mouse * (1 - scale_factor) / old_level_zoom
+
+            self.pixmap_item.moveBy(-pix_move.x(), -pix_move.y())
 
         self.update_pixmap()
 
@@ -388,9 +391,11 @@
     @Slot(QPixmap)
     def set_pixmap(self, result):
         self.pixmap_item.setPixmap(result)
+        self.pixmap_item.setScale(1 / self.cur_level_zoom)
         self.pixmap_item.moveBy(self.pixmap_compensation.x(), self.pixmap_compensation.y())
         self.pixmap_compensation = QPointF(0, 0)
         self.updating = False
+        self.zoom_finished = True
 
 
 class ImageBlockWrapper(QThread):
